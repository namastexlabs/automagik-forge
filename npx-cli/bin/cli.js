--- conflicted
+++ resolved
@@ -98,18 +98,12 @@
   return launch(binPath);
 }
 
-<<<<<<< HEAD
 if (isMcpMode || isMcpSseMode) {
-  extractAndRun("vibe-kanban-mcp", (bin) => {
+  extractAndRun("automagik-forge-mcp", (bin) => {
     const mcpArgs = isMcpSseMode ? ["--mcp-sse"] : [];
     console.log(`Starting MCP server with ${isMcpSseMode ? 'SSE + STDIO' : 'STDIO'} transport...`);
     
     const proc = spawn(bin, mcpArgs, { stdio: ["pipe", "pipe", "pipe"] });
-=======
-if (isMcpMode) {
-  extractAndRun("automagik-forge-mcp", (bin) => {
-    const proc = spawn(bin, [], { stdio: ["pipe", "pipe", "pipe"] });
->>>>>>> 0d4a8eb8
     process.stdin.pipe(proc.stdin);
     proc.stdout.pipe(process.stdout);
     proc.stderr.pipe(process.stdout);
@@ -126,9 +120,8 @@
     process.on("SIGTERM", () => proc.kill("SIGTERM"));
   });
 } else {
-<<<<<<< HEAD
   // Start both main backend server and MCP SSE server concurrently
-  console.log(`📦 Extracting vibe-kanban and vibe-kanban-mcp...`);
+  console.log(`📦 Extracting automagik-forge and automagik-forge-mcp...`);
   
   // Set environment variables for proper port configuration
   process.env.MCP_SSE_PORT = "23002";
@@ -147,15 +140,6 @@
     
     if (mainServerProc && !mainServerProc.killed) {
       mainServerProc.kill(signal);
-=======
-  console.log(`📦 Extracting automagik-forge...`);
-  extractAndRun("automagik-forge", (bin) => {
-    console.log(`🚀 Launching automagik-forge...`);
-    if (platform === "win32") {
-      execSync(`"${bin}"`, { stdio: "inherit" });
-    } else {
-      execSync(`"${bin}"`, { stdio: "inherit" });
->>>>>>> 0d4a8eb8
     }
     if (mcpServerProc && !mcpServerProc.killed) {
       mcpServerProc.kill(signal);
@@ -169,7 +153,7 @@
   };
   
   // Extract and start main backend server
-  extractAndRun("vibe-kanban", (mainBin) => {
+  extractAndRun("automagik-forge", (mainBin) => {
     console.log(`🚀 Starting main backend server on http://0.0.0.0:23001...`);
     mainServerProc = spawn(mainBin, [], { 
       stdio: ["pipe", "pipe", "pipe"],
@@ -196,7 +180,7 @@
     });
     
     // Extract and start MCP SSE server
-    extractAndRun("vibe-kanban-mcp", (mcpBin) => {
+    extractAndRun("automagik-forge-mcp", (mcpBin) => {
       console.log(`🚀 Starting MCP SSE server on http://0.0.0.0:23002/sse...`);
       mcpServerProc = spawn(mcpBin, ["--mcp-sse"], { 
         stdio: ["pipe", "pipe", "pipe"],
